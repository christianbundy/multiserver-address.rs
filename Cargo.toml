[package]
name = "multiserver-address-rs"
version = "0.1.0"
authors = ["Christian Bundy <christianbundy@fraction.io>"]
edition = "2018"

# See more keys and their definitions at https://doc.rust-lang.org/cargo/reference/manifest.html

[dependencies]
base64 = "0.12.0"
lazy_static = "1.4.0"
rand = "0.7.3"
regex = "1.3.6"
snafu = "0.6.3"
ssb-multiformats = "0.1.0"
<<<<<<< HEAD
url = "2.1.1"

[[bin]]
name = "multiserver-address-rs"
path = "src/main.rs"
=======
url = "2.1.1"
>>>>>>> a8ec46eb
<|MERGE_RESOLUTION|>--- conflicted
+++ resolved
@@ -13,12 +13,4 @@
 regex = "1.3.6"
 snafu = "0.6.3"
 ssb-multiformats = "0.1.0"
-<<<<<<< HEAD
-url = "2.1.1"
-
-[[bin]]
-name = "multiserver-address-rs"
-path = "src/main.rs"
-=======
-url = "2.1.1"
->>>>>>> a8ec46eb
+url = "2.1.1"